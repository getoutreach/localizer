version: v1.43.0-rc.8
modules:
    - name: github.com/getoutreach/devbase
      url: https://github.com/getoutreach/devbase
<<<<<<< HEAD
      version: malept/fix/forked-prs-support
=======
      version: v2.33.0-rc.18
>>>>>>> b90f9e43
    - name: github.com/getoutreach/stencil-actions
      url: https://github.com/getoutreach/stencil-actions
      version: v0.4.7-rc.1
    - name: github.com/getoutreach/stencil-base
      url: https://github.com/getoutreach/stencil-base
      version: v0.17.0-rc.4
    - name: github.com/getoutreach/stencil-circleci
      url: https://github.com/getoutreach/stencil-circleci
      version: v1.17.0-rc.1
    - name: github.com/getoutreach/stencil-discovery
      url: https://github.com/getoutreach/stencil-discovery
      version: v1.8.10-rc.1
    - name: github.com/getoutreach/stencil-golang
      url: https://github.com/getoutreach/stencil-golang
      version: v1.28.0-rc.6
    - name: github.com/getoutreach/stencil-outreach
      url: https://github.com/getoutreach/stencil-outreach
      version: v0.26.2-rc.3
    - name: github.com/getoutreach/stencil-pipeline
      url: https://github.com/getoutreach/stencil-pipeline
      version: v1.2.7-rc.1
files:
    - name: .circleci/config.yml
      template: .circleci/config.yml.tpl
      module: github.com/getoutreach/stencil-circleci
    - name: .editorconfig
      template: .editorconfig.tpl
      module: github.com/getoutreach/stencil-base
    - name: .gitattributes
      template: .gitattributes.tpl
      module: github.com/getoutreach/stencil-golang
    - name: .github/CODEOWNERS
      template: .github/CODEOWNERS.tpl
      module: github.com/getoutreach/stencil-base
    - name: .github/dependabot.yml
      template: .github/dependabot.yml.tpl
      module: github.com/getoutreach/stencil-golang
    - name: .github/pull_request_template.md
      template: .github/pull_request_template.md.tpl
      module: github.com/getoutreach/stencil-base
    - name: .github/workflows/pull_request-shared-actions.yaml
      template: .github/workflows/pull_request-shared-actions.yaml.tpl
      module: github.com/getoutreach/stencil-actions
    - name: .gitignore
      template: .gitignore.tpl
      module: github.com/getoutreach/stencil-base
    - name: .goreleaser.yml
      template: .goreleaser.yml.tpl
      module: github.com/getoutreach/stencil-golang
    - name: .prettierignore
      template: .prettierignore.tpl
      module: github.com/getoutreach/stencil-golang
    - name: .prettierrc.yaml
      template: .prettierrc.yaml.tpl
      module: github.com/getoutreach/stencil-golang
    - name: .releaserc.yaml
      template: .releaserc.yaml.tpl
      module: github.com/getoutreach/stencil-base
    - name: .tool-versions
      template: .tool-versions.tpl
      module: github.com/getoutreach/stencil-base
    - name: .vscode/extensions.json
      template: .vscode/extensions.json.tpl
      module: github.com/getoutreach/stencil-golang
    - name: .vscode/launch.json
      template: .vscode/launch.json.tpl
      module: github.com/getoutreach/stencil-golang
    - name: .vscode/outreach.code-snippets
      template: .vscode/outreach.code-snippets.tpl
      module: github.com/getoutreach/stencil-outreach
    - name: .vscode/private.env
      template: .vscode/private.env.tpl
      module: github.com/getoutreach/stencil-golang
    - name: .vscode/settings.json
      template: .vscode/settings.json.tpl
      module: github.com/getoutreach/stencil-golang
    - name: LICENSE
      template: LICENSE.tpl
      module: github.com/getoutreach/stencil-base
    - name: Makefile
      template: Makefile.tpl
      module: github.com/getoutreach/stencil-golang
    - name: cmd/localizer/localizer.go
      template: cmd/main_cli.go.tpl
      module: github.com/getoutreach/stencil-golang
    - name: cortex.yaml
      template: cortex.yaml.tpl
      module: github.com/getoutreach/stencil-outreach
    - name: devenv.yaml
      template: devenv.yaml.tpl
      module: github.com/getoutreach/stencil-golang
    - name: go.mod
      template: go.mod.tpl
      module: github.com/getoutreach/stencil-golang
    - name: mise.toml
      template: mise.toml.tpl
      module: github.com/getoutreach/stencil-base
    - name: package.json
      template: package.json.tpl
      module: github.com/getoutreach/stencil-base
    - name: scripts/devbase.sh
      template: scripts/devbase.sh.tpl
      module: github.com/getoutreach/devbase
    - name: scripts/golangci.yml
      template: scripts/golangci.yml.tpl
      module: github.com/getoutreach/stencil-golang
    - name: scripts/shell-wrapper.sh
      template: scripts/shell-wrapper.sh.tpl
      module: github.com/getoutreach/devbase<|MERGE_RESOLUTION|>--- conflicted
+++ resolved
@@ -2,11 +2,7 @@
 modules:
     - name: github.com/getoutreach/devbase
       url: https://github.com/getoutreach/devbase
-<<<<<<< HEAD
-      version: malept/fix/forked-prs-support
-=======
       version: v2.33.0-rc.18
->>>>>>> b90f9e43
     - name: github.com/getoutreach/stencil-actions
       url: https://github.com/getoutreach/stencil-actions
       version: v0.4.7-rc.1
