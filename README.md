--- conflicted
+++ resolved
@@ -49,11 +49,7 @@
 
 ## How do I run `localizer`?
 
-<<<<<<< HEAD
 Easy, just run the following:
-=======
-Easy, just download a release from [Github Releases](../../releases/latest) and run the following:
->>>>>>> 88c7f825
 
 ```
 $ sudo -E localizer
